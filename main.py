"""Simple floorball goalie stats scraper.

This script downloads the fixture list from statistik.innebandy.se, follows each
match link, extracts goalie appearance statistics, and stores the result in an
Excel workbook.  The implementation purposely avoids advanced dependencies so
it stays easy to run on macOS or any other platform with Python 3.10+
installed.
<<<<<<< HEAD

The output workbook contains one sheet with normalized goalie appearances and a
second sheet summarising per-game metadata.  A small helper function also
creates a save-percentage timeline plot for each goalie using matplotlib if it
is available on the machine.

Usage
-----
python main.py --season-url <fixture url> --output goalie_stats.xlsx

=======

The output workbook contains one sheet with normalized goalie appearances and a
second sheet summarising per-game metadata.  A small helper function also
creates a save-percentage timeline plot for each goalie using matplotlib if it
is available on the machine.

Usage
-----
python main.py --season-url <fixture url> --output goalie_stats.xlsx

>>>>>>> 9d190f2e
If no arguments are provided the script uses a reasonable default fixture list.
"""
from __future__ import annotations

import argparse
import contextlib
import logging
import re
from dataclasses import dataclass
from datetime import datetime
from pathlib import Path
from typing import Iterable, Iterator, List, Optional
from urllib.parse import urljoin, urlparse

import pandas as pd
import requests
from bs4 import BeautifulSoup
<<<<<<< HEAD

logger = logging.getLogger(__name__)

# -------------------------
# Configuration defaults
# -------------------------

DEFAULT_FIXTURE_URL = (
    "https://statistik.innebandy.se/ft.aspx?scr=fixturelist&ftid=40701"
)
DEFAULT_OUTPUT = Path("goalie_stats.xlsx")
DEFAULT_PLOT = Path("goalie_savepct_timeline.png")

# Patterns that help the parser navigate pages that vary slightly each season.
GOALIE_HEADER = re.compile(r"(Goal(ie|keeper)s?|Målvakter)", re.I)
GOALIE_NAME_HEADERS = (
    "spelare",
    "målvakt",
    "målvakter",
    "player",
    "goalkeeper",
    "goalie",
    "namn",
)
GOALIE_METRIC_HEADERS = (
    "rädd",
    "save",
    "skott",
    "shot",
    "mål",
    "ga",
    "insläppta",
    "tid",
    "toi",
)
TEAM_SELECTORS = [
    "span#ctl00_PlaceHolderMain_lblHomeTeam",
    "div.gameHeader .homeTeam",
    "div#homeTeam",
    "td.homeTeamName",
]
AWAY_SELECTORS = [
    "span#ctl00_PlaceHolderMain_lblAwayTeam",
    "div.gameHeader .awayTeam",
    "div#awayTeam",
    "td.awayTeamName",
]
DATE_SELECTORS = [
    "span#ctl00_PlaceHolderMain_lblMatchDate",
    "div.gameHeader .date",
    "div#matchDate",
    "td:contains('Spelades')",
]
GAME_LINK_KEYWORDS = ["scr=game", "scr=result", "matchid=", "fmid=", "gameid="]
GAME_ID_PATTERNS = [
    re.compile(pat, re.I)
    for pat in (
        r"[?&](?:GameID|gameId|gameid)=(?P<id>[A-Za-z0-9\-]+)",
        r"[?&](?:fmid|FMID)=(?P<id>[A-Za-z0-9\-]+)",
        r"[?&](?:matchid|MatchId)=(?P<id>[A-Za-z0-9\-]+)",
        r"[?&](?:gameguid|GameGuid)=(?P<id>[A-Za-z0-9\-]+)",
    )
]
=======

logger = logging.getLogger(__name__)

# -------------------------
# Configuration defaults
# -------------------------
>>>>>>> 9d190f2e

DEFAULT_FIXTURE_URL = (
    "https://statistik.innebandy.se/ft.aspx?scr=fixturelist&ftid=40701"
)
DEFAULT_OUTPUT = Path("goalie_stats.xlsx")
DEFAULT_PLOT = Path("goalie_savepct_timeline.png")

# Patterns that help the parser navigate pages that vary slightly each season.
GOALIE_HEADER = re.compile(r"(Goal(ie|keeper)s?|Målvakter)", re.I)
TEAM_SELECTORS = [
    "span#ctl00_PlaceHolderMain_lblHomeTeam",
    "div.gameHeader .homeTeam",
    "div#homeTeam",
    "td.homeTeamName",
]
AWAY_SELECTORS = [
    "span#ctl00_PlaceHolderMain_lblAwayTeam",
    "div.gameHeader .awayTeam",
    "div#awayTeam",
    "td.awayTeamName",
]
DATE_SELECTORS = [
    "span#ctl00_PlaceHolderMain_lblMatchDate",
    "div.gameHeader .date",
    "div#matchDate",
    "td:contains('Spelades')",
]
GAME_LINK_KEYWORDS = ["scr=game", "scr=result", "matchid=", "fmid=", "gameid="]
GAME_ID_PATTERNS = [
    re.compile(pat, re.I)
    for pat in (
        r"[?&](?:GameID|gameId|gameid)=(?P<id>[A-Za-z0-9\-]+)",
        r"[?&](?:fmid|FMID)=(?P<id>[A-Za-z0-9\-]+)",
        r"[?&](?:matchid|MatchId)=(?P<id>[A-Za-z0-9\-]+)",
        r"[?&](?:gameguid|GameGuid)=(?P<id>[A-Za-z0-9\-]+)",
    )
]

<<<<<<< HEAD
=======

>>>>>>> 9d190f2e
@dataclass
class Game:
    game_id: str
    url: str
    date: Optional[datetime]
    home_team: Optional[str]
    away_team: Optional[str]


@dataclass
class Appearance:
    game_id: str
    goalie_name: str
    team_name: Optional[str]
    saves: Optional[int]
    shots_against: Optional[int]
    goals_against: Optional[int]
    save_pct: Optional[float]
    time_on_ice_seconds: Optional[int]


# -------------------------
# HTTP helpers
# -------------------------

def build_session() -> requests.Session:
    """Return a basic requests session with a sensible user agent."""

    session = requests.Session()
    session.headers.update(
        {
            "User-Agent": (
                "Mozilla/5.0 (Macintosh; Intel Mac OS X 14_0) "
                "AppleWebKit/537.36 (KHTML, like Gecko) "
                "Chrome/124.0 Safari/537.36"
            )
        }
    )
    return session


def fetch_html(session: requests.Session, url: str) -> BeautifulSoup:
    """Fetch *url* and return a parsed BeautifulSoup document."""
<<<<<<< HEAD

    response = session.get(url, timeout=20)
    response.raise_for_status()
    return BeautifulSoup(response.text, "lxml")


# -------------------------
# Parsing helpers
# -------------------------

def iter_game_links(doc: BeautifulSoup, base_url: str) -> Iterator[str]:
    """Yield absolute URLs to game pages found in the fixture list."""

=======

    response = session.get(url, timeout=20)
    response.raise_for_status()
    return BeautifulSoup(response.text, "lxml")


# -------------------------
# Parsing helpers
# -------------------------

def iter_game_links(doc: BeautifulSoup, base_url: str) -> Iterator[str]:
    """Yield absolute URLs to game pages found in the fixture list."""

>>>>>>> 9d190f2e
    for anchor in doc.find_all("a", href=True):
        href = anchor["href"].strip()
        if not href:
            continue
        if any(keyword in href.lower() for keyword in GAME_LINK_KEYWORDS):
            yield urljoin(base_url, href)


def parse_game_id(url: str) -> str:
    """Return a stable identifier derived from *url*."""

    for pattern in GAME_ID_PATTERNS:
        match = pattern.search(url)
        if match:
            return match.group("id")
    parsed = urlparse(url)
    candidate = f"{parsed.path}?{parsed.query}".strip("?")
    cleaned = re.sub(r"[^A-Za-z0-9]+", "_", candidate).strip("_")
    return cleaned[-80:] or "unknown_game"


def first_text(doc: BeautifulSoup, selectors: Iterable[str]) -> Optional[str]:
    """Return the stripped text of the first matching CSS selector."""
<<<<<<< HEAD

    for selector in selectors:
        element = doc.select_one(selector)
        if element:
            text = element.get_text(strip=True)
            if text:
                return text
    return None
=======
>>>>>>> 9d190f2e

    for selector in selectors:
        element = doc.select_one(selector)
        if element:
            text = element.get_text(strip=True)
            if text:
                return text
    return None

<<<<<<< HEAD
=======

>>>>>>> 9d190f2e
def parse_date(raw: Optional[str]) -> Optional[datetime]:
    if not raw:
        return None
    for fmt in ("%Y-%m-%d", "%Y-%m-%d %H:%M", "%d %B %Y", "%Y-%m-%d %H:%M:%S"):
        with contextlib.suppress(ValueError):
            return datetime.strptime(raw, fmt)
    # dateutil offers better coverage but is an optional dependency, so only
    # import it when we truly need to.
    with contextlib.suppress(ImportError, ValueError):
        from dateutil import parser as date_parser

        return date_parser.parse(raw)
    return None


def time_to_seconds(raw: str | None) -> Optional[int]:
    if not raw:
        return None
    parts = raw.strip().split(":")
    try:
        if len(parts) == 2:
            minutes, seconds = map(int, parts)
            return minutes * 60 + seconds
        if len(parts) == 3:
            hours, minutes, seconds = map(int, parts)
            return hours * 3600 + minutes * 60 + seconds
    except ValueError:
        return None
    return None


def as_int(raw: str | None) -> Optional[int]:
    if raw is None:
<<<<<<< HEAD
        return None
    raw = raw.strip().replace("\u2212", "-")
    if raw in {"", "-", "—"}:
        return None
=======
        return None
    raw = raw.strip().replace("\u2212", "-")
    if raw in {"", "-", "—"}:
        return None
>>>>>>> 9d190f2e
    with contextlib.suppress(ValueError):
        return int(raw)
    ratio = re.match(r"^(\d+)\s*/\s*(\d+)$", raw)
    if ratio:
        return int(ratio.group(1))
<<<<<<< HEAD
    leading = re.match(r"^(\d+)", raw)
    if leading:
        return int(leading.group(1))
=======
>>>>>>> 9d190f2e
    return None


def compute_save_percentage(saves: Optional[int], shots: Optional[int]) -> Optional[float]:
    if saves is None or shots is None or shots == 0:
        return None
    pct = saves / float(shots)
    return max(0.0, min(1.0, pct))

<<<<<<< HEAD

def extract_goalie_tables(doc: BeautifulSoup) -> List[BeautifulSoup]:
    tables: List[BeautifulSoup] = []
    seen: set[int] = set()

    def table_headers(table: BeautifulSoup) -> List[str]:
        headers: List[str] = []
        header_section = table.find("thead")
        header_rows = header_section.find_all("tr") if header_section else table.find_all("tr", limit=2)
        for row in header_rows:
            for cell in row.find_all(["th", "td"]):
                text = cell.get_text(strip=True)
                if not text:
                    text = cell.get("data-title") or cell.get("title") or ""
                if text:
                    headers.append(text.lower())
            if headers:
                break
        return headers

    def looks_like_goalie_table(headers: List[str]) -> bool:
        if not headers:
            return False
        normalized = [header.lower() for header in headers]
        has_name = any(any(key in header for key in GOALIE_NAME_HEADERS) for header in normalized)
        metric_hits = sum(
            1 for header in normalized for key in GOALIE_METRIC_HEADERS if key in header
        )
        return has_name and metric_hits >= 2

    for heading in doc.find_all(text=GOALIE_HEADER):
        table = heading.find_parent()
        while table and table.name != "table":
            table = table.find_next("table")
        if table:
            headers = table_headers(table)
            if looks_like_goalie_table(headers):
                ident = id(table)
                if ident not in seen:
                    tables.append(table)
                    seen.add(ident)

    for table in doc.find_all("table"):
        ident = id(table)
        if ident in seen:
            continue
        headers = table_headers(table)
        if looks_like_goalie_table(headers):
            tables.append(table)
            seen.add(ident)

=======

def extract_goalie_tables(doc: BeautifulSoup) -> List[BeautifulSoup]:
    tables: List[BeautifulSoup] = []
    for heading in doc.find_all(text=GOALIE_HEADER):
        table = heading.find_parent()
        while table and table.name != "table":
            table = table.find_next("table")
        if table and table not in tables:
            tables.append(table)
    for table in doc.select("table.goalkeepers, table#goalkeepers"):
        if table not in tables:
            tables.append(table)
>>>>>>> 9d190f2e
    return tables


def parse_table_headers(table: BeautifulSoup) -> List[str]:
<<<<<<< HEAD
    header_section = table.find("thead")
    rows = header_section.find_all("tr") if header_section else table.find_all("tr")
    for row in rows:
        cells = row.find_all(["th", "td"])
        if not cells:
            continue
        headers: List[str] = []
        for cell in cells:
            text = cell.get_text(strip=True)
            if not text:
                text = cell.get("data-title") or cell.get("title") or ""
            headers.append(text.lower())
        if any(headers):
            return headers
    return []
=======
    header_row = table.find("tr")
    if not header_row:
        return []
    headers = [cell.get_text(strip=True).lower() for cell in header_row.find_all(["th", "td"])]
    return headers
>>>>>>> 9d190f2e


def deduce_team_name(table: BeautifulSoup, default: Optional[str]) -> Optional[str]:
    caption = table.find("caption")
    if caption:
        text = caption.get_text(strip=True)
        if text:
            return text
    preceding = table.find_previous(string=True)
    if preceding:
        text = preceding.strip()
        if text:
            return text
    return default


def parse_goalie_rows(
    table: BeautifulSoup, game_id: str, default_team: Optional[str]
) -> Iterator[Appearance]:
    headers = parse_table_headers(table)
<<<<<<< HEAD
    body = table.find("tbody")
    rows = body.find_all("tr") if body else table.find_all("tr")[1:]
=======
    rows = table.find_all("tr")[1:]
>>>>>>> 9d190f2e
    team_name = deduce_team_name(table, default_team)

    def find_index(*candidates: str) -> Optional[int]:
        for candidate in candidates:
            candidate = candidate.lower()
            with contextlib.suppress(ValueError):
                return headers.index(candidate)
        for idx, header in enumerate(headers):
            for candidate in candidates:
                if candidate.lower() in header:
                    return idx
        return None

    name_idx = find_index("spelare", "player", "målvakt", "goalkeeper")
    shots_idx = find_index("skott", "shots", "sa")
    goals_idx = find_index("mål", "ga", "insläppta")
    saves_idx = find_index("räddningar", "saves")
<<<<<<< HEAD
    save_pct_idx = find_index("rä%", "rädd%", "save%", "sv%", "räddnings%", "räddnings")
    time_idx = find_index("tid", "toi")

    for row in rows:
        cells = []
        for cell in row.find_all(["td", "th"]):
            text = cell.get_text(" ", strip=True)
            if not text:
                text = cell.get("data-title") or cell.get("title") or ""
            cells.append(text)
=======
    time_idx = find_index("tid", "toi")

    for row in rows:
        cells = [cell.get_text(strip=True) for cell in row.find_all(["td", "th"])]
>>>>>>> 9d190f2e
        if not cells or (name_idx is not None and not cells[name_idx]):
            continue
        name = cells[name_idx] if name_idx is not None else cells[0]
        saves = as_int(cells[saves_idx]) if saves_idx is not None else None
        shots = as_int(cells[shots_idx]) if shots_idx is not None else None
        goals = as_int(cells[goals_idx]) if goals_idx is not None else None
        toi = time_to_seconds(cells[time_idx]) if time_idx is not None else None
<<<<<<< HEAD
        pct = None
        if save_pct_idx is not None:
            raw_pct = cells[save_pct_idx].replace("%", "").replace(",", ".")
            with contextlib.suppress(ValueError):
                pct = float(raw_pct)
                if pct > 1.5:
                    pct /= 100.0
        if pct is None:
            pct = compute_save_percentage(saves, shots)
=======
>>>>>>> 9d190f2e
        yield Appearance(
            game_id=game_id,
            goalie_name=name,
            team_name=team_name,
            saves=saves,
            shots_against=shots,
            goals_against=goals,
<<<<<<< HEAD
            save_pct=pct,
=======
            save_pct=compute_save_percentage(saves, shots),
>>>>>>> 9d190f2e
            time_on_ice_seconds=toi,
        )


def parse_game(doc: BeautifulSoup, url: str) -> tuple[Game, List[Appearance]]:
    game_id = parse_game_id(url)
    date_text = first_text(doc, DATE_SELECTORS)
    home = first_text(doc, TEAM_SELECTORS)
    away = first_text(doc, AWAY_SELECTORS)
    game = Game(
        game_id=game_id,
        url=url,
        date=parse_date(date_text),
        home_team=home,
        away_team=away,
    )

    appearances: List[Appearance] = []
    for idx, table in enumerate(extract_goalie_tables(doc)):
        team_hint: Optional[str] = None
        table_text = table.get_text(" ", strip=True)
        if home and home in table_text:
            team_hint = home
        elif away and away in table_text:
            team_hint = away
        elif home or away:
            team_hint = home if idx == 0 else away
        appearances.extend(parse_goalie_rows(table, game_id, team_hint))
    return game, appearances


# -------------------------
# Output helpers
# -------------------------

def appearances_to_frame(appearances: Iterable[Appearance]) -> pd.DataFrame:
    records = [
        {
            "game_id": app.game_id,
            "goalie": app.goalie_name,
            "team": app.team_name,
            "saves": app.saves,
            "shots_against": app.shots_against,
            "goals_against": app.goals_against,
            "save_pct": app.save_pct,
            "time_on_ice_seconds": app.time_on_ice_seconds,
        }
        for app in appearances
    ]
    return pd.DataFrame.from_records(records)


def games_to_frame(games: Iterable[Game]) -> pd.DataFrame:
    records = [
        {
            "game_id": game.game_id,
            "url": game.url,
            "date": game.date,
            "home_team": game.home_team,
            "away_team": game.away_team,
        }
        for game in games
    ]
    return pd.DataFrame.from_records(records)


def write_excel(
    games: Iterable[Game], appearances: Iterable[Appearance], path: Path
) -> None:
    path.parent.mkdir(parents=True, exist_ok=True)
    with pd.ExcelWriter(path, engine="openpyxl") as writer:
        games_to_frame(games).to_excel(writer, sheet_name="games", index=False)
        appearances_to_frame(appearances).to_excel(
            writer, sheet_name="appearances", index=False
        )


def create_plot(appearances: Iterable[Appearance], output_path: Path) -> None:
    try:
        import matplotlib.pyplot as plt
    except ImportError:  # pragma: no cover - optional dependency
        logger.info("matplotlib not installed; skipping plot generation")
        return

    df = appearances_to_frame(appearances)
    df = df.dropna(subset=["save_pct", "goalie", "game_id"])
    if df.empty:
        logger.info("No save percentage data found; skipping plot generation")
        return
    pivot = df.pivot_table(
        index="game_id",
        columns="goalie",
        values="save_pct",
        aggfunc="mean",
    ).sort_index()

    plt.figure(figsize=(12, 6))
    pivot.plot(marker="o")
    plt.ylabel("Save %")
    plt.ylim(0, 1)
    plt.grid(True, linestyle="--", alpha=0.3)
    plt.tight_layout()
    plt.savefig(output_path)
    plt.close()


# -------------------------
# CLI entry-point
# -------------------------
<<<<<<< HEAD

def main() -> None:
    parser = argparse.ArgumentParser(description=__doc__)
    parser.add_argument(
        "--season-url",
        default=DEFAULT_FIXTURE_URL,
        help="Fixture list to scrape (defaults to a known season).",
    )
    parser.add_argument(
        "--output",
        type=Path,
        default=DEFAULT_OUTPUT,
        help="Excel file to write (default: goalie_stats.xlsx)",
    )
    parser.add_argument(
        "--plot",
        type=Path,
        default=DEFAULT_PLOT,
        help="Optional save-percentage plot (PNG).",
    )
    parser.add_argument(
        "--verbose",
        action="store_true",
        help="Enable debug logging for detailed progress information.",
    )
    parser.add_argument(
        "--quiet",
        action="store_true",
        help="Suppress informational output, showing only warnings and errors.",
    )

    args = parser.parse_args()

=======

def main() -> None:
    parser = argparse.ArgumentParser(description=__doc__)
    parser.add_argument(
        "--season-url",
        default=DEFAULT_FIXTURE_URL,
        help="Fixture list to scrape (defaults to a known season).",
    )
    parser.add_argument(
        "--output",
        type=Path,
        default=DEFAULT_OUTPUT,
        help="Excel file to write (default: goalie_stats.xlsx)",
    )
    parser.add_argument(
        "--plot",
        type=Path,
        default=DEFAULT_PLOT,
        help="Optional save-percentage plot (PNG).",
    )
    parser.add_argument(
        "--verbose",
        action="store_true",
        help="Enable debug logging for detailed progress information.",
    )
    parser.add_argument(
        "--quiet",
        action="store_true",
        help="Suppress informational output, showing only warnings and errors.",
    )

    args = parser.parse_args()

>>>>>>> 9d190f2e
    if args.verbose and args.quiet:
        parser.error("--verbose and --quiet are mutually exclusive")

    logging.basicConfig(
        level=logging.DEBUG if args.verbose else logging.WARNING if args.quiet else logging.INFO,
        format="%(asctime)s [%(levelname)s] %(message)s",
        datefmt="%H:%M:%S",
    )

    session = build_session()
    logger.info("Fetching fixture list: %s", args.season_url)
    fixture_doc = fetch_html(session, args.season_url)
    game_links = sorted(set(iter_game_links(fixture_doc, args.season_url)))
    logger.info("Found %d unique game links", len(game_links))

    games: List[Game] = []
    appearances: List[Appearance] = []
    total_games = len(game_links)
    for idx, url in enumerate(game_links, start=1):
        logger.info("Fetching game %d/%d: %s", idx, total_games, url)
        try:
            game_doc = fetch_html(session, url)
        except requests.RequestException as exc:  # pragma: no cover - network failure
            logger.warning("Failed to fetch %s: %s", url, exc)
            continue
        game, game_appearances = parse_game(game_doc, url)
        games.append(game)
        appearances.extend(game_appearances)
        logger.debug(
            "Parsed %d goalie appearances from %s",
            len(game_appearances),
            url,
        )
<<<<<<< HEAD
        if not game_appearances:
            logger.warning("No goalie statistics detected for %s", url)
=======
>>>>>>> 9d190f2e

    if not games:
        raise SystemExit("No games found; verify the fixture URL.")

    write_excel(games, appearances, args.output)
    logger.info("Wrote %s", args.output.resolve())

    with contextlib.suppress(Exception):
        create_plot(appearances, args.plot)
        logger.info("Created %s", args.plot.resolve())


if __name__ == "__main__":
    main()<|MERGE_RESOLUTION|>--- conflicted
+++ resolved
@@ -5,7 +5,6 @@
 Excel workbook.  The implementation purposely avoids advanced dependencies so
 it stays easy to run on macOS or any other platform with Python 3.10+
 installed.
-<<<<<<< HEAD
 
 The output workbook contains one sheet with normalized goalie appearances and a
 second sheet summarising per-game metadata.  A small helper function also
@@ -16,18 +15,6 @@
 -----
 python main.py --season-url <fixture url> --output goalie_stats.xlsx
 
-=======
-
-The output workbook contains one sheet with normalized goalie appearances and a
-second sheet summarising per-game metadata.  A small helper function also
-creates a save-percentage timeline plot for each goalie using matplotlib if it
-is available on the machine.
-
-Usage
------
-python main.py --season-url <fixture url> --output goalie_stats.xlsx
-
->>>>>>> 9d190f2e
 If no arguments are provided the script uses a reasonable default fixture list.
 """
 from __future__ import annotations
@@ -45,7 +32,6 @@
 import pandas as pd
 import requests
 from bs4 import BeautifulSoup
-<<<<<<< HEAD
 
 logger = logging.getLogger(__name__)
 
@@ -109,14 +95,6 @@
         r"[?&](?:gameguid|GameGuid)=(?P<id>[A-Za-z0-9\-]+)",
     )
 ]
-=======
-
-logger = logging.getLogger(__name__)
-
-# -------------------------
-# Configuration defaults
-# -------------------------
->>>>>>> 9d190f2e
 
 DEFAULT_FIXTURE_URL = (
     "https://statistik.innebandy.se/ft.aspx?scr=fixturelist&ftid=40701"
@@ -155,10 +133,6 @@
     )
 ]
 
-<<<<<<< HEAD
-=======
-
->>>>>>> 9d190f2e
 @dataclass
 class Game:
     game_id: str
@@ -202,7 +176,6 @@
 
 def fetch_html(session: requests.Session, url: str) -> BeautifulSoup:
     """Fetch *url* and return a parsed BeautifulSoup document."""
-<<<<<<< HEAD
 
     response = session.get(url, timeout=20)
     response.raise_for_status()
@@ -216,21 +189,6 @@
 def iter_game_links(doc: BeautifulSoup, base_url: str) -> Iterator[str]:
     """Yield absolute URLs to game pages found in the fixture list."""
 
-=======
-
-    response = session.get(url, timeout=20)
-    response.raise_for_status()
-    return BeautifulSoup(response.text, "lxml")
-
-
-# -------------------------
-# Parsing helpers
-# -------------------------
-
-def iter_game_links(doc: BeautifulSoup, base_url: str) -> Iterator[str]:
-    """Yield absolute URLs to game pages found in the fixture list."""
-
->>>>>>> 9d190f2e
     for anchor in doc.find_all("a", href=True):
         href = anchor["href"].strip()
         if not href:
@@ -254,7 +212,6 @@
 
 def first_text(doc: BeautifulSoup, selectors: Iterable[str]) -> Optional[str]:
     """Return the stripped text of the first matching CSS selector."""
-<<<<<<< HEAD
 
     for selector in selectors:
         element = doc.select_one(selector)
@@ -263,8 +220,6 @@
             if text:
                 return text
     return None
-=======
->>>>>>> 9d190f2e
 
     for selector in selectors:
         element = doc.select_one(selector)
@@ -274,10 +229,6 @@
                 return text
     return None
 
-<<<<<<< HEAD
-=======
-
->>>>>>> 9d190f2e
 def parse_date(raw: Optional[str]) -> Optional[datetime]:
     if not raw:
         return None
@@ -311,28 +262,18 @@
 
 def as_int(raw: str | None) -> Optional[int]:
     if raw is None:
-<<<<<<< HEAD
         return None
     raw = raw.strip().replace("\u2212", "-")
     if raw in {"", "-", "—"}:
         return None
-=======
-        return None
-    raw = raw.strip().replace("\u2212", "-")
-    if raw in {"", "-", "—"}:
-        return None
->>>>>>> 9d190f2e
     with contextlib.suppress(ValueError):
         return int(raw)
     ratio = re.match(r"^(\d+)\s*/\s*(\d+)$", raw)
     if ratio:
         return int(ratio.group(1))
-<<<<<<< HEAD
     leading = re.match(r"^(\d+)", raw)
     if leading:
         return int(leading.group(1))
-=======
->>>>>>> 9d190f2e
     return None
 
 
@@ -342,7 +283,6 @@
     pct = saves / float(shots)
     return max(0.0, min(1.0, pct))
 
-<<<<<<< HEAD
 
 def extract_goalie_tables(doc: BeautifulSoup) -> List[BeautifulSoup]:
     tables: List[BeautifulSoup] = []
@@ -394,25 +334,10 @@
             tables.append(table)
             seen.add(ident)
 
-=======
-
-def extract_goalie_tables(doc: BeautifulSoup) -> List[BeautifulSoup]:
-    tables: List[BeautifulSoup] = []
-    for heading in doc.find_all(text=GOALIE_HEADER):
-        table = heading.find_parent()
-        while table and table.name != "table":
-            table = table.find_next("table")
-        if table and table not in tables:
-            tables.append(table)
-    for table in doc.select("table.goalkeepers, table#goalkeepers"):
-        if table not in tables:
-            tables.append(table)
->>>>>>> 9d190f2e
     return tables
 
 
 def parse_table_headers(table: BeautifulSoup) -> List[str]:
-<<<<<<< HEAD
     header_section = table.find("thead")
     rows = header_section.find_all("tr") if header_section else table.find_all("tr")
     for row in rows:
@@ -428,13 +353,6 @@
         if any(headers):
             return headers
     return []
-=======
-    header_row = table.find("tr")
-    if not header_row:
-        return []
-    headers = [cell.get_text(strip=True).lower() for cell in header_row.find_all(["th", "td"])]
-    return headers
->>>>>>> 9d190f2e
 
 
 def deduce_team_name(table: BeautifulSoup, default: Optional[str]) -> Optional[str]:
@@ -455,12 +373,8 @@
     table: BeautifulSoup, game_id: str, default_team: Optional[str]
 ) -> Iterator[Appearance]:
     headers = parse_table_headers(table)
-<<<<<<< HEAD
     body = table.find("tbody")
     rows = body.find_all("tr") if body else table.find_all("tr")[1:]
-=======
-    rows = table.find_all("tr")[1:]
->>>>>>> 9d190f2e
     team_name = deduce_team_name(table, default_team)
 
     def find_index(*candidates: str) -> Optional[int]:
@@ -478,7 +392,6 @@
     shots_idx = find_index("skott", "shots", "sa")
     goals_idx = find_index("mål", "ga", "insläppta")
     saves_idx = find_index("räddningar", "saves")
-<<<<<<< HEAD
     save_pct_idx = find_index("rä%", "rädd%", "save%", "sv%", "räddnings%", "räddnings")
     time_idx = find_index("tid", "toi")
 
@@ -489,12 +402,6 @@
             if not text:
                 text = cell.get("data-title") or cell.get("title") or ""
             cells.append(text)
-=======
-    time_idx = find_index("tid", "toi")
-
-    for row in rows:
-        cells = [cell.get_text(strip=True) for cell in row.find_all(["td", "th"])]
->>>>>>> 9d190f2e
         if not cells or (name_idx is not None and not cells[name_idx]):
             continue
         name = cells[name_idx] if name_idx is not None else cells[0]
@@ -502,7 +409,6 @@
         shots = as_int(cells[shots_idx]) if shots_idx is not None else None
         goals = as_int(cells[goals_idx]) if goals_idx is not None else None
         toi = time_to_seconds(cells[time_idx]) if time_idx is not None else None
-<<<<<<< HEAD
         pct = None
         if save_pct_idx is not None:
             raw_pct = cells[save_pct_idx].replace("%", "").replace(",", ".")
@@ -512,8 +418,6 @@
                     pct /= 100.0
         if pct is None:
             pct = compute_save_percentage(saves, shots)
-=======
->>>>>>> 9d190f2e
         yield Appearance(
             game_id=game_id,
             goalie_name=name,
@@ -521,11 +425,7 @@
             saves=saves,
             shots_against=shots,
             goals_against=goals,
-<<<<<<< HEAD
             save_pct=pct,
-=======
-            save_pct=compute_save_percentage(saves, shots),
->>>>>>> 9d190f2e
             time_on_ice_seconds=toi,
         )
 
@@ -635,7 +535,6 @@
 # -------------------------
 # CLI entry-point
 # -------------------------
-<<<<<<< HEAD
 
 def main() -> None:
     parser = argparse.ArgumentParser(description=__doc__)
@@ -669,41 +568,6 @@
 
     args = parser.parse_args()
 
-=======
-
-def main() -> None:
-    parser = argparse.ArgumentParser(description=__doc__)
-    parser.add_argument(
-        "--season-url",
-        default=DEFAULT_FIXTURE_URL,
-        help="Fixture list to scrape (defaults to a known season).",
-    )
-    parser.add_argument(
-        "--output",
-        type=Path,
-        default=DEFAULT_OUTPUT,
-        help="Excel file to write (default: goalie_stats.xlsx)",
-    )
-    parser.add_argument(
-        "--plot",
-        type=Path,
-        default=DEFAULT_PLOT,
-        help="Optional save-percentage plot (PNG).",
-    )
-    parser.add_argument(
-        "--verbose",
-        action="store_true",
-        help="Enable debug logging for detailed progress information.",
-    )
-    parser.add_argument(
-        "--quiet",
-        action="store_true",
-        help="Suppress informational output, showing only warnings and errors.",
-    )
-
-    args = parser.parse_args()
-
->>>>>>> 9d190f2e
     if args.verbose and args.quiet:
         parser.error("--verbose and --quiet are mutually exclusive")
 
@@ -737,11 +601,8 @@
             len(game_appearances),
             url,
         )
-<<<<<<< HEAD
         if not game_appearances:
             logger.warning("No goalie statistics detected for %s", url)
-=======
->>>>>>> 9d190f2e
 
     if not games:
         raise SystemExit("No games found; verify the fixture URL.")
