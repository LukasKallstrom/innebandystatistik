<<<<<<< HEAD
"""Command line interface for downloading and summarising goalie stats."""
=======
"""Command line interface for parsing goalie stats from HTML files."""
>>>>>>> ab92bb62
from __future__ import annotations

import argparse
import json
from pathlib import Path
<<<<<<< HEAD
from typing import Any, Dict, Iterable

from innebandy import summarize_goalies
from innebandy.scraper import collect_goalie_stats, default_fetch
=======
from typing import Any, Dict, Iterable, List

from innebandy import ParsingError, parse_goalie_table, summarize_goalies


def _load_config(path: Path) -> List[Dict[str, Any]]:
    payload = json.loads(path.read_text())
    if not isinstance(payload, list):
        raise SystemExit("Config must be a JSON array")
    return payload


def _load_html(entry: Dict[str, Any], base_dir: Path) -> str:
    if "html" in entry:
        return entry["html"]
    if "html_path" in entry:
        return (base_dir / entry["html_path"]).read_text()
    raise SystemExit("Each config entry needs an 'html' or 'html_path' field")
>>>>>>> ab92bb62


def _appearance_to_dict(appearance) -> Dict[str, Any]:
    return {
        "game_id": appearance.game_id,
        "goalie": appearance.goalie,
        "team": appearance.team,
        "opponent": appearance.opponent,
        "saves": appearance.saves,
        "shots_against": appearance.shots_against,
        "goals_against": appearance.goals_against,
        "time_on_ice_seconds": appearance.time_on_ice_seconds,
        "save_percentage": appearance.save_percentage,
        "raw_time": appearance.raw_time,
    }


def _summary_to_dict(summary) -> Dict[str, Any]:
    return {
        "goalie": summary.goalie,
        "team": summary.team,
        "games": summary.games,
        "saves": summary.saves,
        "shots_against": summary.shots_against,
        "goals_against": summary.goals_against,
        "time_on_ice_seconds": summary.time_on_ice_seconds,
        "save_percentage": summary.save_percentage,
    }


<<<<<<< HEAD
def run(
    fixture_url: str,
    output_path: Path,
    *,
    fetcher=default_fetch,
) -> Dict[str, Any]:
    appearances = collect_goalie_stats(fixture_url, fetcher=fetcher)
=======
def run(config_path: Path, output_path: Path) -> Dict[str, Any]:
    base_dir = config_path.parent
    config = _load_config(config_path)
    appearances = []
    for entry in config:
        if not isinstance(entry, dict):
            raise SystemExit("Config entries must be objects")
        game_id = entry.get("id")
        home = entry.get("home")
        away = entry.get("away")
        if not game_id:
            raise SystemExit("Each entry requires an 'id' field")
        if not entry.get("team_column", True) and not (home and away):
            raise SystemExit("Home and away must be provided when team column is missing")
        html = _load_html(entry, base_dir)
        try:
            appearances.extend(
                parse_goalie_table(html, game_id=game_id, home_team=home, away_team=away)
            )
        except ParsingError as exc:
            raise SystemExit(f"Failed to parse game {game_id}: {exc}") from exc

>>>>>>> ab92bb62
    appearances.sort(key=lambda a: (a.game_id, a.team.lower(), a.goalie.lower()))
    summaries = summarize_goalies(appearances)
    payload = {
        "appearances": [_appearance_to_dict(item) for item in appearances],
        "summaries": [_summary_to_dict(item) for item in summaries],
    }
    output_path.write_text(json.dumps(payload, indent=2))
    return payload


def main(argv: Iterable[str] | None = None) -> None:
    parser = argparse.ArgumentParser(description=__doc__)
    parser.add_argument("--config", required=True, help="Path to JSON config describing games")
    parser.add_argument(
<<<<<<< HEAD
        "--fixture-url",
        default="http://statistik.innebandy.se/ft.aspx?scr=fixturelist&ftid=40701",
        help="Fixture list URL to scan for games",
    )
    parser.add_argument(
        "--output", default="stats.json", help="Destination for rendered JSON output"
    )
    args = parser.parse_args(list(argv) if argv is not None else None)
    run(args.fixture_url, Path(args.output))
=======
        "--output", default="stats.json", help="Destination for rendered JSON output"
    )
    args = parser.parse_args(list(argv) if argv is not None else None)
    run(Path(args.config), Path(args.output))
>>>>>>> ab92bb62


if __name__ == "__main__":
    main()<|MERGE_RESOLUTION|>--- conflicted
+++ resolved
@@ -1,38 +1,13 @@
-<<<<<<< HEAD
 """Command line interface for downloading and summarising goalie stats."""
-=======
-"""Command line interface for parsing goalie stats from HTML files."""
->>>>>>> ab92bb62
 from __future__ import annotations
 
 import argparse
 import json
 from pathlib import Path
-<<<<<<< HEAD
 from typing import Any, Dict, Iterable
 
 from innebandy import summarize_goalies
 from innebandy.scraper import collect_goalie_stats, default_fetch
-=======
-from typing import Any, Dict, Iterable, List
-
-from innebandy import ParsingError, parse_goalie_table, summarize_goalies
-
-
-def _load_config(path: Path) -> List[Dict[str, Any]]:
-    payload = json.loads(path.read_text())
-    if not isinstance(payload, list):
-        raise SystemExit("Config must be a JSON array")
-    return payload
-
-
-def _load_html(entry: Dict[str, Any], base_dir: Path) -> str:
-    if "html" in entry:
-        return entry["html"]
-    if "html_path" in entry:
-        return (base_dir / entry["html_path"]).read_text()
-    raise SystemExit("Each config entry needs an 'html' or 'html_path' field")
->>>>>>> ab92bb62
 
 
 def _appearance_to_dict(appearance) -> Dict[str, Any]:
@@ -63,7 +38,6 @@
     }
 
 
-<<<<<<< HEAD
 def run(
     fixture_url: str,
     output_path: Path,
@@ -71,30 +45,6 @@
     fetcher=default_fetch,
 ) -> Dict[str, Any]:
     appearances = collect_goalie_stats(fixture_url, fetcher=fetcher)
-=======
-def run(config_path: Path, output_path: Path) -> Dict[str, Any]:
-    base_dir = config_path.parent
-    config = _load_config(config_path)
-    appearances = []
-    for entry in config:
-        if not isinstance(entry, dict):
-            raise SystemExit("Config entries must be objects")
-        game_id = entry.get("id")
-        home = entry.get("home")
-        away = entry.get("away")
-        if not game_id:
-            raise SystemExit("Each entry requires an 'id' field")
-        if not entry.get("team_column", True) and not (home and away):
-            raise SystemExit("Home and away must be provided when team column is missing")
-        html = _load_html(entry, base_dir)
-        try:
-            appearances.extend(
-                parse_goalie_table(html, game_id=game_id, home_team=home, away_team=away)
-            )
-        except ParsingError as exc:
-            raise SystemExit(f"Failed to parse game {game_id}: {exc}") from exc
-
->>>>>>> ab92bb62
     appearances.sort(key=lambda a: (a.game_id, a.team.lower(), a.goalie.lower()))
     summaries = summarize_goalies(appearances)
     payload = {
@@ -109,7 +59,6 @@
     parser = argparse.ArgumentParser(description=__doc__)
     parser.add_argument("--config", required=True, help="Path to JSON config describing games")
     parser.add_argument(
-<<<<<<< HEAD
         "--fixture-url",
         default="http://statistik.innebandy.se/ft.aspx?scr=fixturelist&ftid=40701",
         help="Fixture list URL to scan for games",
@@ -119,12 +68,6 @@
     )
     args = parser.parse_args(list(argv) if argv is not None else None)
     run(args.fixture_url, Path(args.output))
-=======
-        "--output", default="stats.json", help="Destination for rendered JSON output"
-    )
-    args = parser.parse_args(list(argv) if argv is not None else None)
-    run(Path(args.config), Path(args.output))
->>>>>>> ab92bb62
 
 
 if __name__ == "__main__":
